#!/usr/bin/env python3

# MIT License

# Copyright (c) 2024 Hoel Kervadec

# Permission is hereby granted, free of charge, to any person obtaining a copy
# of this software and associated documentation files (the "Software"), to deal
# in the Software without restriction, including without limitation the rights
# to use, copy, modify, merge, publish, distribute, sublicense, and/or sell
# copies of the Software, and to permit persons to whom the Software is
# furnished to do so, subject to the following conditions:

# The above copyright notice and this permission notice shall be included in all
# copies or substantial portions of the Software.

# THE SOFTWARE IS PROVIDED "AS IS", WITHOUT WARRANTY OF ANY KIND, EXPRESS OR
# IMPLIED, INCLUDING BUT NOT LIMITED TO THE WARRANTIES OF MERCHANTABILITY,
# FITNESS FOR A PARTICULAR PURPOSE AND NONINFRINGEMENT. IN NO EVENT SHALL THE
# AUTHORS OR COPYRIGHT HOLDERS BE LIABLE FOR ANY CLAIM, DAMAGES OR OTHER
# LIABILITY, WHETHER IN AN ACTION OF CONTRACT, TORT OR OTHERWISE, ARISING FROM,
# OUT OF OR IN CONNECTION WITH THE SOFTWARE OR THE USE OR OTHER DEALINGS IN THE
# SOFTWARE.

import argparse
import warnings
from typing import Any
from pathlib import Path
from pprint import pprint
from operator import itemgetter
from shutil import copytree, rmtree

import torch
import numpy as np
import torch.nn.functional as F
from torch import nn, Tensor
from torchvision import transforms
from torch.utils.data import DataLoader

from dataset import SliceDataset
from ShallowNet import shallowCNN
from ENet import ENet
from Unet import UNet
from utils import (Dcm,
                   class2one_hot,
                   probs2one_hot,
                   probs2class,
                   tqdm_,
                   dice_coef,
                   save_images,
                   average_hausdorff_distance,
                   intersection,
                   union)

from losses import (CrossEntropy,
                   BalancedCrossEntropy,
                   DiceLoss,
                   FocalLoss,
                   CombinedLoss)

from multiprocessing import Pool
from tqdm import tqdm

from sklearn.model_selection import KFold


def count_class_occurrences(dataset: SliceDataset, num_classes: int) -> list[int]:
    class_occurrences = [0] * num_classes
    total_samples = len(dataset)

    print(f">> Counting class occurrences across {total_samples} samples...")

    for idx in tqdm(range(total_samples)):
        sample = dataset[idx]
        gt = sample['gts']  # Shape: [num_classes, H, W]
        
        # Check which classes are present in this sample
        for class_idx in range(num_classes):
            if gt[class_idx].any():
                class_occurrences[class_idx] += 1

    print(f">> Class occurrences: {class_occurrences}")
    return class_occurrences

def calculate_class_weights(frequencies: list[float], alpha: float = 1.0) -> list[float]:
    epsilon = 1e-8  # To prevent division by zero
    weights = [alpha / (freq + epsilon) if freq > 0 else 0.0 for freq in frequencies]
    # Normalize weights to have mean = 1
    mean_weight = sum(weights) / len(weights)
    normalized_weights = [w / mean_weight for w in weights]
    print(f">> Calculated Class Weights: {normalized_weights}")
    return normalized_weights

datasets_params: dict[str, dict[str, Any]] = {}
# K for the number of classes
# Avoids the clases with C (often used for the number of Channel)
datasets_params: dict[str, dict[str, Any]] = {}
datasets_params["TOY2"] = {'K': 2, 'B': 2}
datasets_params["SEGTHOR"] = {'K': 5, 'B': 8}
datasets_params["SEGTHOR_transformed"] = {'K': 5, 'B': 8}


models = {
    "shallowCNN": shallowCNN,
    "ENet": ENet,
    "UNet": UNet
}

def setup(args) -> tuple[nn.Module, Any, Any, DataLoader, DataLoader, int]:
    # Networks and scheduler
    gpu: bool = args.gpu and torch.cuda.is_available()
    device = torch.device("cuda") if gpu else torch.device("cpu")
    print(f">> Picked {device} to run experiments")

    K: int = datasets_params[args.dataset]['K']
    net = models[args.model](1, K)
    net.init_weights()
    net.to(device)

<<<<<<< HEAD
    lr = 0.0005
    optimizer = torch.optim.AdamW(net.parameters(), lr=lr, betas=(0.9, 0.999), weight_decay=1e-5)
=======
    # Use the hyper parameter from arguments
    lr = args.hyper_parameter
    optimizer = torch.optim.AdamW(net.parameters(), lr=lr, betas=(0.9, 0.999), weight_decay=1e-5)   
    #optimizer = torch.optim.Adam(net.parameters(), lr=lr, betas=(0.9, 0.999))
>>>>>>> a5eecfbd

    # Dataset part
    B: int = datasets_params[args.dataset]['B']
    root_dir = Path("data") / args.dataset

    img_transform = transforms.Compose([
        lambda img: img.convert('L'),
        lambda img: np.array(img)[np.newaxis, ...],
        lambda nd: nd / 255,  # Normalize to [0, 1]
        lambda nd: torch.tensor(nd, dtype=torch.float32)
    ])

    gt_transform = transforms.Compose([
        lambda img: np.array(img)[...],
        # Mapping classes
        lambda nd: nd / (255 / (K - 1)) if K != 5 else nd / 63,  # max <= 1
        lambda nd: torch.tensor(nd, dtype=torch.int64)[None, ...],  # Add batch dimension
        lambda t: class2one_hot(t, K=K),
        itemgetter(0)
    ])

    
    # Combine train and validation sets if 'full' option is selected
    full_set = SliceDataset('full',  # Loading full dataset
                            root_dir,
                            img_transform=img_transform,
                            gt_transform=gt_transform,
                            debug=args.debug)
    full_loader = DataLoader(full_set,
                                batch_size=B,
                                num_workers=args.num_workers,
                                shuffle=True)

    # Return only the full dataset loader
    return (net, optimizer, device, full_set, full_loader, K)

def runTraining(args):
    print(f">>> Setting up to train on {args.dataset} with {args.mode}")
    net, optimizer, device, full_set, _, K = setup(args)

    best_dice = 0
    # Initialize k-fold cross-validation
    kf = KFold(n_splits=args.k_folds, shuffle=True, random_state=42)

    # Split dataset into folds
    kfolds_dice = []
    for fold, (train_idx, val_idx) in enumerate(kf.split(full_set)):
        print(f"Running fold {fold + 1}/{args.k_folds}")

        # Create subsets for training and validation using the indices from KFold
        train_subset = torch.utils.data.Subset(full_set, train_idx)
        val_subset = torch.utils.data.Subset(full_set, val_idx)

        # Create data loaders for this fold
        train_loader = DataLoader(train_subset, batch_size=args.num_workers, shuffle=True)
        val_loader = DataLoader(val_subset, batch_size=args.num_workers, shuffle=False)

        if args.mode == "full":
            loss_fn = CrossEntropy(idk=list(range(K)))  # Supervise both background and foreground
        elif args.mode == "balanced":
            train_dataset = train_loader.dataset
            class_occurrences = count_class_occurrences(train_dataset, K)
            class_weights = calculate_class_weights(class_occurrences)
            loss_fn = BalancedCrossEntropy(idk=list(range(K)), class_weights=class_weights)
        elif args.mode == "dice":
            loss_fn = DiceLoss(idk=list(range(K)), smooth=1.0)
        elif args.mode == "focal":
            train_dataset = train_loader.dataset
            class_occurrences = count_class_occurrences(train_dataset, K)
            class_weights = calculate_class_weights(class_occurrences)
            loss_fn = FocalLoss(idk=list(range(K)), alpha=class_weights, gamma=2.0, reduction='mean')
        elif args.mode == "combined":
            loss_fn = CombinedLoss(idk=list(range(K)), weight_ce=1.0, weight_dice=1.0)
        elif args.mode in ["partial"] and args.dataset in ['SEGTHOR', 'SEGTHOR_STUDENTS']:
            loss_fn = CrossEntropy(idk=[0, 1, 3, 4])  # Do not supervise the heart (class 2)
        else:
            raise ValueError(args.mode, args.dataset)

        # Initialize new model, optimizer, etc. for each fold
        net, optimizer, device, _, _, K = setup(args)  # Reset model and optimizer for each fold

        # Initialize logs for losses and metrics
        log_loss_tra = torch.zeros((args.epochs, len(train_loader)))
        log_dice_tra = torch.zeros((args.epochs, len(train_loader.dataset), K))
        log_loss_val = torch.zeros((args.epochs, len(val_loader)))
        log_dice_val = torch.zeros((args.epochs, len(val_loader.dataset), K))
        #log_iou_tra = torch.zeros((args.epochs, len(train_loader)))  # IoU during training
        #log_iou_val = torch.zeros((args.epochs, len(val_loader)))    # IoU during validation
        # log_ahd_tra = torch.zeros((args.epochs, len(train_loader)))  # AHD during training
        # log_ahd_val = torch.zeros((args.epochs, len(val_loader)))    # AHD during validation

        current_fold_dice = []
        for e in range(args.epochs):
            for m in ['train', 'val']:
                match m:
                    case 'train':
                        net.train()
                        opt = optimizer
                        cm = Dcm
                        desc = f">> Training   ({e: 4d})"
                        loader = train_loader
                        log_loss = log_loss_tra
                        log_dice = log_dice_tra
                    case 'val':
                        net.eval()
                        opt = None
                        cm = torch.no_grad
                        desc = f">> Validation ({e: 4d})"
                        loader = val_loader
                        log_loss = log_loss_val
                        log_dice = log_dice_val

                with cm():  # Either dummy context manager or torch.no_grad for validation
                    j = 0
                    tq_iter = tqdm_(enumerate(loader), total=len(loader), desc=desc)
                    for i, data in tq_iter:
                        img = data['images'].to(device)
                        gt = data['gts'].to(device)

                        if opt:  # Only for training
                            opt.zero_grad()

                        # Ensure the data range is valid
                        assert 0 <= img.min() and img.max() <= 1
                        B, _, W, H = img.shape

                        # Get predictions
                        pred_logits = net(img)
                        pred_probs = F.softmax(1 * pred_logits, dim=1)  # Softmax across classes

                        # For each sample in the batch
                        pred_seg = probs2one_hot(pred_probs)
                        log_dice[e, j:j + B, :] = dice_coef(gt, pred_seg)  # One DSC value per sample and per class

                        # IoU computation
                        # intersection_value = intersection(pred_seg, gt).float().sum()
                        # union_value = union(pred_seg, gt).float().sum()
                        #log_iou_val[e, i] = (intersection_value + 1e-6) / (union_value + 1e-6)

                        # Average Hausdorff Distance (AHD)
                        # ahd = average_hausdorff_distance(pred_seg.cpu().numpy(), gt.cpu().numpy())
                        # log_ahd_val[e, i] = ahd

                        # Loss computation
                        loss = loss_fn(pred_probs, gt)
                        log_loss[e, i] = loss.item()

                        if opt:  # Only for training
                            loss.backward()
                            opt.step()

                        if m == 'val':
                            with warnings.catch_warnings():
                                warnings.filterwarnings('ignore', category=UserWarning)
                                predicted_class = probs2class(pred_probs)
                                mult = 63 if K == 5 else (255 / (K - 1))
                                save_images(predicted_class * mult, data['stems'], args.dest / f"iter{e:03d}" / m)

                        j += B

                        # Update the progress bar with metrics
                        postfix_dict = {
                            "Dice": f"{log_dice[e, :j, 1:].mean():05.3f}",
                            "Loss": f"{log_loss[e, :i + 1].mean():5.2e}",
                            #"IoU": f"{log_iou_val[e, :i + 1].mean():05.3f}",
                            # "AHD": f"{log_ahd_val[e, :i + 1].mean():05.3f}"
                        }

                        if K > 2:  # Multi-class case
                            postfix_dict |= {f"Dice-{k}": f"{log_dice[e, :j, k].mean():05.3f}" for k in range(1, K)}
                            #postfix_dict |= {f"IoU-{k}": f"{log_iou_val[e, :i + 1].mean():05.3f}" for k in range(1, K)}
                            # postfix_dict |= {f"AHD-{k}": f"{log_ahd_val[e, :i + 1].mean():05.3f}" for k in range(1, K)}

                        tq_iter.set_postfix(postfix_dict)

            # Save the metrics at each epoch
            np.save(args.dest / "loss_tra.npy", log_loss_tra)
            np.save(args.dest / "dice_tra.npy", log_dice_tra)
            #np.save(args.dest / "iou_tra.npy", log_iou_tra)
            #np.save(args.dest / "ahd_tra.npy", log_ahd_tra)
            np.save(args.dest / "loss_val.npy", log_loss_val)
            np.save(args.dest / "dice_val.npy", log_dice_val)
            #np.save(args.dest / "iou_val.npy", log_iou_val)
            #np.save(args.dest / "ahd_val.npy", log_ahd_val)

            # Track best Dice score
            current_dice = log_dice_val[e, :, 1:].mean().item()
            if current_dice > best_dice:
                print(f">>> Improved dice at epoch {e}: {best_dice:05.3f}->{current_dice:05.3f} DSC")
                best_dice = current_dice
                with open(args.dest / "best_epoch.txt", 'w') as f:
                    f.write(str(e))

                best_folder = args.dest / "best_epoch"
                if best_folder.exists():
                    rmtree(best_folder)
                copytree(args.dest / f"iter{e:03d}", Path(best_folder))

                torch.save(net, args.dest / "bestmodel.pkl")
                torch.save(net.state_dict(), args.dest / "bestweights.pt")
        # append the best dice from the current fold
        kfolds_dice.append(best_dice)

    # After completing all folds:
    mean_dice = np.mean(kfolds_dice)
    print(f">>> Mean Dice across all folds: {mean_dice:05.3f}")

    # Save the mean dice score to a file
    with open(args.dest / "kfold_results.txt", 'w') as f:
        f.write(f"Mean Dice across all folds: {mean_dice:05.3f}\n")

    # Optionally, save the k-fold dice values to a numpy file
    np.save(args.dest / "kfold_dice_scores.npy", np.array(kfolds_dice))

def set_seed(seed: int = 42):
    np.random.seed(seed)
    torch.manual_seed(seed)
    if torch.cuda.is_available():
        torch.cuda.manual_seed(seed)
        torch.cuda.manual_seed_all(seed)
    # Ensures deterministic behavior for CUDA operations
    torch.backends.cudnn.deterministic = True
    torch.backends.cudnn.benchmark = False

def main():
    set_seed(42)
    parser = argparse.ArgumentParser()

    parser.add_argument('--epochs', default=200, type=int)
    parser.add_argument('--dataset', default='TOY2', choices=datasets_params.keys())
    parser.add_argument('--mode', default='full', choices=['partial', 'full', 'balanced', 'dice', 'focal', 'combined'])
    parser.add_argument('--dest', type=Path, required=True,
                        help="Destination directory to save the results (predictions and weights).")
    parser.add_argument('--model', default='UNet', choices=list(models.keys()),
                        help="Choose the model architecture")                    

    parser.add_argument('--num_workers', type=int, default=5)
    parser.add_argument('--gpu', action='store_true')
    parser.add_argument('--debug', action='store_true',
                        help="Keep only a fraction (10 samples) of the datasets, "
                             "to test the logic around epochs and logging easily.")
<<<<<<< HEAD
    parser.add_argument('--k_folds', type=int, default=1, help="Number of folds for k-fold cross-validation.")
=======
                             
    parser.add_argument('--hyper_parameter', type=float, default=None,
                        help="The hyperparameter to tune")
>>>>>>> a5eecfbd

    args = parser.parse_args()

    pprint(vars(args))

    runTraining(args)


if __name__ == '__main__':
    main()<|MERGE_RESOLUTION|>--- conflicted
+++ resolved
@@ -117,15 +117,10 @@
     net.init_weights()
     net.to(device)
 
-<<<<<<< HEAD
-    lr = 0.0005
-    optimizer = torch.optim.AdamW(net.parameters(), lr=lr, betas=(0.9, 0.999), weight_decay=1e-5)
-=======
     # Use the hyper parameter from arguments
     lr = args.hyper_parameter
     optimizer = torch.optim.AdamW(net.parameters(), lr=lr, betas=(0.9, 0.999), weight_decay=1e-5)   
     #optimizer = torch.optim.Adam(net.parameters(), lr=lr, betas=(0.9, 0.999))
->>>>>>> a5eecfbd
 
     # Dataset part
     B: int = datasets_params[args.dataset]['B']
@@ -367,13 +362,9 @@
     parser.add_argument('--debug', action='store_true',
                         help="Keep only a fraction (10 samples) of the datasets, "
                              "to test the logic around epochs and logging easily.")
-<<<<<<< HEAD
-    parser.add_argument('--k_folds', type=int, default=1, help="Number of folds for k-fold cross-validation.")
-=======
                              
     parser.add_argument('--hyper_parameter', type=float, default=None,
                         help="The hyperparameter to tune")
->>>>>>> a5eecfbd
 
     args = parser.parse_args()
 
